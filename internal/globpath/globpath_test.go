--- conflicted
+++ resolved
@@ -27,29 +27,16 @@
 	g5, err := Compile(dir + "/dir_doesnt_exist/**")
 	require.NoError(t, err)
 
-<<<<<<< HEAD
 	matches, _ := g1.Match()
-	assert.Len(t, matches, 6)
+	require.Len(t, matches, 6)
 	matches, _ = g2.Match()
-	assert.Len(t, matches, 2)
+	require.Len(t, matches, 2)
 	matches, _ = g3.Match()
-	assert.Len(t, matches, 1)
+	require.Len(t, matches, 1)
 	matches, _ = g4.Match()
-	assert.Len(t, matches, 0)
+	require.Len(t, matches, 0)
 	matches, _ = g5.Match()
-	assert.Len(t, matches, 0)
-=======
-	matches := g1.Match()
-	require.Len(t, matches, 6)
-	matches = g2.Match()
-	require.Len(t, matches, 2)
-	matches = g3.Match()
-	require.Len(t, matches, 1)
-	matches = g4.Match()
 	require.Len(t, matches, 0)
-	matches = g5.Match()
-	require.Len(t, matches, 0)
->>>>>>> 9fcd279b
 }
 
 func TestRootGlob(t *testing.T) {
@@ -76,13 +63,8 @@
 	g1, err := Compile(dir + "/**.txt")
 	require.NoError(t, err)
 
-<<<<<<< HEAD
 	matches, _ := g1.Match()
-	assert.Len(t, matches, 1)
-=======
-	matches := g1.Match()
 	require.Len(t, matches, 1)
->>>>>>> 9fcd279b
 }
 
 func getTestdataDir() string {
